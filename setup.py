#!/usr/bin/env python
"""Py-ART: Python ARM Radar Toolkit
The Python ARM Radar Toolkit, Py-ART, is an open source Python module containing
a growing collection of weather radar algorithms and utilities build on top of
the Scientific Python stack and distributed under the 3-Clause BSD license.
Py-ART is used by the Atmospheric Radiation Measurement (ARM) Climate Research
Facility for working with data from a number of precipitation and cloud radars,
but has been designed so that it can be used by others in the radar and
atmospheric communities to examine, processes, and analyse data from many types
of weather radars.
"""


DOCLINES = __doc__.split("\n")

import glob
import os
import sys
from os import path

<<<<<<< HEAD
=======
from setuptools import find_packages, setup, Extension
>>>>>>> f2e182c1
from Cython.Build import cythonize
from numpy import get_include
from setuptools import Extension, find_namespace_packages, setup

CLASSIFIERS = """\
    Development Status :: 5 - Production/Stable
    Intended Audience :: Science/Research
    Intended Audience :: Developers
    License :: OSI Approved :: BSD License
    Programming Language :: Python
    Programming Language :: Python :: 3
    Programming Language :: Python :: 3.6
    Programming Language :: Python :: 3.7
    Programming Language :: Python :: 3.8
    Programming Language :: Python :: 3.9
    Programming Language :: Python :: 3.10
    Programming Language :: C
    Programming Language :: Cython
    Topic :: Scientific/Engineering
    Topic :: Scientific/Engineering :: Atmospheric Science
    Operating System :: POSIX :: Linux
    Operating System :: MacOS :: MacOS X
    Operating System :: Microsoft :: Windows
    Framework :: Matplotlib
"""

NAME = "arm_pyart"
AUTHOR = "Scott Collis, Jonathan Helmus"
AUTHOR_EMAIL = "scollis@anl.gov"
MAINTAINER = "Py-ART Developers"
MAINTAINER_EMAIL = "zsherman@anl.gov, scollis@anl.gov, mgrover@anl.gov"
DESCRIPTION = DOCLINES[0]
LONG_DESCRIPTION = "\n".join(DOCLINES[2:])
URL = "https://github.com/ARM-DOE/pyart"
DOWNLOAD_URL = "https://github.com/ARM-DOE/pyart"
LICENSE = "BSD"
CLASSIFIERS = list(filter(None, CLASSIFIERS.split("\n")))
PLATFORMS = ["Linux", "Mac OS-X", "Unix", "Windows"]
SCRIPTS = glob.glob("scripts/*")


# This is a bit hackish: we are setting a global variable so that the main
# pyart __init__ can detect if it is being loaded by the setup routine, to
# avoid attempting to load components that aren't built yet. While ugly, it's
# a lot more robust than what was previously being used.


# NOTE: This file must remain Python 2 compatible for the foreseeable future,
# to ensure that we error out properly for people with outdated setuptools
# and/or pip.
min_version = (3, 6)
if sys.version_info < min_version:
    error = """
act does not support Python {}.{}.
Python {}.{} and above is required. Check your Python version like so:
python3 --version
This may be due to an out-of-date pip. Make sure you have pip >= 9.0.1.
Upgrade pip like so:
pip install --upgrade pip
""".format(
        *sys.version_info[:2], *min_version
    )
    sys.exit(error)

here = path.abspath(path.dirname(__file__))

with open(path.join(here, "README.rst"), encoding="utf-8") as readme_file:
    readme = readme_file.read()

with open(path.join(here, "requirements.txt")) as requirements_file:
    # Parse requirements.txt, ignoring any commented-out lines.
    requirements = [
        line
        for line in requirements_file.read().splitlines()
        if not line.startswith("#")
    ]


extensions = []


# RSL Path if present
def guess_rsl_path():
    return {
        "darwin": "/usr/local/trmm",
        "linux2": "/usr/local/trmm",
        "linux": "/usr/local/trmm",
        "win32": "XXX",
    }[sys.platform]


def check_rsl_path(rsl_lib_path, rsl_include_path):

    ext = {"darwin": "dylib", "linux2": "so", "linux": "so", "win32": "DLL"}[
        sys.platform
    ]
    lib_file = os.path.join(rsl_lib_path, "librsl." + ext)
    if os.path.isfile(lib_file) is False:
        return False

    inc_file = os.path.join(rsl_include_path, "rsl.h")
    if os.path.isfile(inc_file) is False:
        return False
    return True


rsl_path = os.environ.get("RSL_PATH")
if rsl_path is None:
    rsl_path = guess_rsl_path()
rsl_lib_path = os.path.join(rsl_path, "lib")
rsl_include_path = os.path.join(rsl_path, "include")

# build the RSL IO and FourDD dealiaser if RSL is installed
if check_rsl_path(rsl_lib_path, rsl_include_path):
    fourdd_sources = [
        "pyart/correct/src/dealias_fourdd.c",
        "pyart/correct/src/sounding_to_volume.c",
        "pyart/correct/src/helpers.c",
    ]

    # Cython wrapper around FourDD
    extension_4dd = Extension(
        "pyart.correct._fourdd_interface",
        sources=[
            "pyart/correct/_fourdd_interface.pyx",
        ]
        + fourdd_sources,
        libraries=["rsl"],
        library_dirs=[rsl_lib_path],
        include_dirs=[rsl_include_path, "pyart/correct/src"] + [get_include()],
        runtime_library_dirs=[rsl_lib_path],
    )

    # Cython wrapper around RSL io
    extension_rsl = Extension(
        "pyart.io._rsl_interface",
        sources=["pyart/io/_rsl_interface.pyx"],
        libraries=["rsl"],
        library_dirs=[rsl_lib_path],
        include_dirs=[rsl_include_path] + [get_include()],
        runtime_library_dirs=[rsl_lib_path],
    )

    extensions.append(extension_rsl)
    extensions.append(extension_4dd)

libraries = []
if os.name == "posix":
    libraries.append("m")

# Check build pyx extensions
extension_check_build = Extension(
    "pyart.__check_build._check_build",
    sources=["pyart/__check_build/_check_build.pyx"],
    include_dirs=[get_include()],
)

extensions.append(extension_check_build)

# Correct pyx extensions
extension_edge_finder = Extension(
    "pyart.correct._fast_edge_finder",
    sources=["pyart/correct/_fast_edge_finder.pyx"],
    include_dirs=[get_include()],
)

extension_1d = Extension(
    "pyart.correct._unwrap_1d",
    sources=["pyart/correct/_unwrap_1d.pyx"],
    include_dirs=[get_include()],
)

unwrap_sources_2d = ["pyart/correct/_unwrap_2d.pyx", "pyart/correct/unwrap_2d_ljmu.c"]
extension_2d = Extension(
    "pyart.correct._unwrap_2d", sources=unwrap_sources_2d, include_dirs=[get_include()]
)

unwrap_sources_3d = ["pyart/correct/_unwrap_3d.pyx", "pyart/correct/unwrap_3d_ljmu.c"]
extension_3d = Extension(
    "pyart.correct._unwrap_3d", sources=unwrap_sources_3d, include_dirs=[get_include()]
)

extensions.append(extension_edge_finder)
extensions.append(extension_1d)
extensions.append(extension_2d)
extensions.append(extension_3d)

# IO pyx extensions
extension_sigmet = Extension(
    "pyart.io._sigmetfile",
    sources=["pyart/io/_sigmetfile.pyx"],
    include_dirs=[get_include()],
)

extension_nexrad = Extension(
    "pyart.io.nexrad_interpolate",
    sources=["pyart/io/nexrad_interpolate.pyx"],
    include_dirs=[get_include()],
)

extensions.append(extension_sigmet)
extensions.append(extension_nexrad)

# Map pyx extensions
extension_ckd = Extension(
    "pyart.map.ckdtree",
    sources=["pyart/map/ckdtree.pyx"],
    include_dirs=[get_include()],
    libraries=libraries,
)

extension_load_nn = Extension(
    "pyart.map._load_nn_field_data",
    sources=["pyart/map/_load_nn_field_data.pyx"],
    include_dirs=[get_include()],
)

extension_gate_to_grid = Extension(
    "pyart.map._gate_to_grid_map",
    sources=["pyart/map/_gate_to_grid_map.pyx"],
    libraries=libraries,
)

extensions.append(extension_ckd)
extensions.append(extension_load_nn)
extensions.append(extension_gate_to_grid)


# Retrieve pyx extensions
extension_kdp = Extension(
    "pyart.retrieve._kdp_proc", sources=["pyart/retrieve/_kdp_proc.pyx"]
)

extensions.append(extension_kdp)

setup(
    name="arm_pyart",
    description=DOCLINES[0],
    long_description="\n".join(DOCLINES[2:]),
    author=AUTHOR,
    author_email=AUTHOR_EMAIL,
    maintainer=MAINTAINER,
    maintainer_email=MAINTAINER_EMAIL,
    url=URL,
<<<<<<< HEAD
    packages=find_namespace_packages(include=["pyart"], exclude=["docs"]),
=======
    packages=find_packages(exclude=['docs']),
>>>>>>> f2e182c1
    include_package_data=True,
    scripts=SCRIPTS,
    install_requires=requirements,
    setup_requires="setuptools_scm",
    license=LICENSE,
    platforms=PLATFORMS,
    classifiers=CLASSIFIERS,
    zip_safe=False,
    use_scm_version={
        "version_scheme": "post-release",
        "local_scheme": "dirty-tag",
    },
    ext_modules=cythonize(extensions, compiler_directives={"language_level": "3"}),
)<|MERGE_RESOLUTION|>--- conflicted
+++ resolved
@@ -18,10 +18,7 @@
 import sys
 from os import path
 
-<<<<<<< HEAD
-=======
 from setuptools import find_packages, setup, Extension
->>>>>>> f2e182c1
 from Cython.Build import cythonize
 from numpy import get_include
 from setuptools import Extension, find_namespace_packages, setup
@@ -266,11 +263,7 @@
     maintainer=MAINTAINER,
     maintainer_email=MAINTAINER_EMAIL,
     url=URL,
-<<<<<<< HEAD
-    packages=find_namespace_packages(include=["pyart"], exclude=["docs"]),
-=======
-    packages=find_packages(exclude=['docs']),
->>>>>>> f2e182c1
+    packages=find_namespace_packages(include=['pyart'], exclude=['docs']),
     include_package_data=True,
     scripts=SCRIPTS,
     install_requires=requirements,

name: CI

on:
  schedule:
  # Runs at 09Z (2am CDT)
    - cron: "0 9 * * *"
  push:
    branches:
      - main
  pull_request:
    branches:
      - main

concurrency:
  group: ${{ github.workflow }}-${{ github.ref }}
  cancel-in-progress: true

# This job installs dependencies, build the website, and pushes it to `gh-pages`
jobs:
  build:
    name: ${{ matrix.os }}-${{ matrix.python-version }}
    if: github.repository == 'ARM-DOE/pyart'
    runs-on: ${{ matrix.os }}-latest
    defaults:
      run:
        shell: bash -l {0}
    strategy:
      fail-fast: false
      matrix:
<<<<<<< HEAD
        python-version: ["3.10", "3.11", "3.12"]
=======
        python-version: ["3.9", "3.10", "3.11", "3.12"]
>>>>>>> cbe4fb75
        os: [macos, ubuntu, windows]

    steps:
      - uses: actions/checkout@v4

      # Install dependencies
      - name: Setup Conda Environment
<<<<<<< HEAD
        uses: mamba-org/setup-micromamba@v2.0.3
=======
        uses: mamba-org/setup-micromamba@v1.9.0
>>>>>>> cbe4fb75
        with:
          environment-file: continuous_integration/environment-ci.yml
          micromamba-version: '2.0.0-0'
          init-shell: >-
            bash
          cache-downloads: true
          post-cleanup: "all"
          create-args: python=${{ matrix.python-version }}

      - name: Fetch all history for all tags and branches
        run: |
           git fetch --prune --unshallow

      - name: Install PyART
        shell: bash -l {0}
        run: |
          python -m pip install -e . --no-deps --force-reinstall

      - name: Run Linting
        shell: bash -l {0}
        run: |
          ruff check .

      - name: Run Tests
        id: run_tests
        shell: bash -l {0}
        run: |
          python -m pytest -v --cov=./ --cov-report=xml

      - name: Upload code coverage to Codecov
<<<<<<< HEAD
        uses: codecov/codecov-action@v5.1.1
=======
        uses: codecov/codecov-action@v4.5.0
>>>>>>> cbe4fb75
        with:
          file: ./coverage.xml
          flags: unittests
          env_vars: OS,PYTHON
          name: codecov-umbrella
          fail_ci_if_error: false<|MERGE_RESOLUTION|>--- conflicted
+++ resolved
@@ -27,11 +27,7 @@
     strategy:
       fail-fast: false
       matrix:
-<<<<<<< HEAD
         python-version: ["3.10", "3.11", "3.12"]
-=======
-        python-version: ["3.9", "3.10", "3.11", "3.12"]
->>>>>>> cbe4fb75
         os: [macos, ubuntu, windows]
 
     steps:
@@ -39,11 +35,7 @@
 
       # Install dependencies
       - name: Setup Conda Environment
-<<<<<<< HEAD
         uses: mamba-org/setup-micromamba@v2.0.3
-=======
-        uses: mamba-org/setup-micromamba@v1.9.0
->>>>>>> cbe4fb75
         with:
           environment-file: continuous_integration/environment-ci.yml
           micromamba-version: '2.0.0-0'
@@ -74,11 +66,7 @@
           python -m pytest -v --cov=./ --cov-report=xml
 
       - name: Upload code coverage to Codecov
-<<<<<<< HEAD
-        uses: codecov/codecov-action@v5.1.1
-=======
-        uses: codecov/codecov-action@v4.5.0
->>>>>>> cbe4fb75
+        uses: codecov/codecov-action@v2.1.0
         with:
           file: ./coverage.xml
           flags: unittests

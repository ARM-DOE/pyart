--- conflicted
+++ resolved
@@ -144,7 +144,6 @@
     return corr_field
 
 
-<<<<<<< HEAD
 def calc_zdr_offset(radar, gatefilter=None, height_range=None, zdr_var=None):
     """
     Function for calculating the ZDR bias from a VPT scan.
@@ -199,7 +198,7 @@
             field_data = np.where(height_mask_tiled, field_data, np.nan)
             results["profile_" + k] = np.nanmean(field_data[:, :], axis=0)
     return results
-=======
+
 def calc_cloud_mask(
     radar,
     field,
@@ -473,5 +472,4 @@
 def _first_mask(data, noise_threshold):
     mask = np.zeros_like(data, dtype=np.int16)
     mask[data > noise_threshold] = 1
-    return mask
->>>>>>> 2410559e
+    return mask
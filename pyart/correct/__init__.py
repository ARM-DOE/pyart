"""
Correct radar fields.

"""

# for backwards compatibility GateFilter available in the correct namespace
from ..filters.gatefilter import GateFilter, moment_based_gate_filter  # noqa
from .attenuation import calculate_attenuation  # noqa
from .attenuation import calculate_attenuation_philinear  # noqa
from .attenuation import calculate_attenuation_zphi  # noqa
<<<<<<< HEAD
from .bias_and_noise import correct_bias, correct_noise_rhohv, calc_zdr_offset  # noqa
=======
from .bias_and_noise import calc_cloud_mask, calc_noise_floor, correct_bias  # noqa
from .bias_and_noise import (
    correct_noise_rhohv,  # noqa
    cloud_threshold,  # noqa
    range_correction,  # noqa
)  # noqa
>>>>>>> 2410559e
from .dealias import dealias_fourdd  # noqa
from .despeckle import despeckle_field, find_objects  # noqa
from .phase_proc import phase_proc_lp, phase_proc_lp_gf  # noqa
from .region_dealias import dealias_region_based  # noqa
from .unwrap import dealias_unwrap_phase  # noqa

__all__ = [s for s in dir() if not s.startswith("_")]<|MERGE_RESOLUTION|>--- conflicted
+++ resolved
@@ -8,16 +8,13 @@
 from .attenuation import calculate_attenuation  # noqa
 from .attenuation import calculate_attenuation_philinear  # noqa
 from .attenuation import calculate_attenuation_zphi  # noqa
-<<<<<<< HEAD
 from .bias_and_noise import correct_bias, correct_noise_rhohv, calc_zdr_offset  # noqa
-=======
 from .bias_and_noise import calc_cloud_mask, calc_noise_floor, correct_bias  # noqa
 from .bias_and_noise import (
     correct_noise_rhohv,  # noqa
     cloud_threshold,  # noqa
     range_correction,  # noqa
 )  # noqa
->>>>>>> 2410559e
 from .dealias import dealias_fourdd  # noqa
 from .despeckle import despeckle_field, find_objects  # noqa
 from .phase_proc import phase_proc_lp, phase_proc_lp_gf  # noqa

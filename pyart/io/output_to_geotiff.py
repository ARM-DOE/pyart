--- conflicted
+++ resolved
@@ -264,12 +264,8 @@
     rarr = []
     garr = []
     barr = []
-<<<<<<< HEAD
     aarr = []
-    cmap = plt.cm.get_cmap(cmap)
-=======
     cmap = plt.get_cmap(cmap)
->>>>>>> 5ff4e02b
     for val in index:
         if not np.isnan(val):
             ind = int(np.round(val))

"""
Utilities for reading CF/Radial files.

"""

import getpass
import platform
import warnings
from datetime import datetime, timedelta, timezone

import netCDF4
import numpy as np

from ..config import FileMetadata
from ..core.radar import Radar
from ..lazydict import LazyLoadDict
from .common import _test_arguments, stringarray_to_chararray

# Variables and dimensions in the instrument_parameter convention and
# radar_parameters sub-convention that will be read from and written to
# CfRadial files using Py-ART.
# The meta_group attribute cannot be used to identify these parameters as
# it is often set incorrectly.
_INSTRUMENT_PARAMS_DIMS = {
    # instrument_parameters sub-convention
    "frequency": ("frequency"),
    "follow_mode": ("sweep", "string_length"),
    "pulse_width": ("time",),
    "prt_mode": ("sweep", "string_length"),
    "prt": ("time",),
    "prt_ratio": ("time",),
    "polarization_mode": ("sweep", "string_length"),
    "nyquist_velocity": ("time",),
    "unambiguous_range": ("time",),
    "n_samples": ("time",),
    "sampling_ratio": ("time",),
    # radar_parameters sub-convention
    "radar_antenna_gain_h": (),
    "radar_antenna_gain_v": (),
    "radar_beam_width_h": (),
    "radar_beam_width_v": (),
    "radar_receiver_bandwidth": (),
    "radar_measured_transmit_power_h": ("time",),
    "radar_measured_transmit_power_v": ("time",),
    "radar_rx_bandwidth": (),  # non-standard
    "measured_transmit_power_v": ("time",),  # non-standard
    "measured_transmit_power_h": ("time",),  # non-standard
}


def read_cfradial(
    filename,
    field_names=None,
    additional_metadata=None,
    file_field_names=False,
    exclude_fields=None,
    include_fields=None,
    delay_field_loading=False,
    use_arm_scan_name=False,
    **kwargs,
):
    """
    Read a Cfradial 1.4 netCDF file.

    Parameters
    ----------
    filename : str
        Name of CF/Radial 1.4 netCDF file to read data from.
    field_names : dict, optional
        Dictionary mapping field names in the file names to radar field names.
        Unlike other read functions, fields not in this dictionary or having a
        value of None are still included in the radar.fields dictionary, to
        exclude them use the `exclude_fields` parameter. Fields which are
        mapped by this dictionary will be renamed from key to value.
    additional_metadata : dict of dicts, optional
        This parameter is not used, it is included for uniformity.
    file_field_names : bool, optional
        True to force the use of the field names from the file in which
        case the `field_names` parameter is ignored. False will use to
        `field_names` parameter to rename fields.
    exclude_fields : list or None, optional
        List of fields to exclude from the radar object. This is applied
        after the `file_field_names` and `field_names` parameters. Set
        to None to include all fields specified by include_fields.
    include_fields : list or None, optional
        List of fields to include from the radar object. This is applied
        after the `file_field_names` and `field_names` parameters. Set
        to None to include all fields not specified by exclude_fields.
    delay_field_loading : bool
        True to delay loading of field data from the file until the 'data'
        key in a particular field dictionary is accessed. In this case
        the field attribute of the returned Radar object will contain
        LazyLoadDict objects not dict objects. Delayed field loading will not
        provide any speedup in file where the number of gates vary between
        rays (ngates_vary=True) and is not recommended.
    use_arm_scan_name : bool
        Whether or not to get the sweep_mode information from the ARM scan_name
        attribute. Default is False and will use the sweep_mode information as
        defined in the cfradial standards.

    Returns
    -------
    radar : Radar
        Radar object.

    Notes
    -----
    This function has not been tested on "stream" Cfradial files.

    """
    warnings.warn(
        "Py-ART's CfRadial module is deprecated, please use xradar to read in the file using "
        "xd.io.open_cfradial1_datatree",
        UserWarning,
    )
    # test for non empty kwargs
    _test_arguments(kwargs)

    # create metadata retrieval object
    filemetadata = FileMetadata(
        "cfradial", field_names, additional_metadata, file_field_names, exclude_fields
    )

    # read the data
    ncobj = netCDF4.Dataset(filename)
    ncvars = ncobj.variables

    # 4.1 Global attribute -> move to metadata dictionary
    metadata = {k: getattr(ncobj, k) for k in ncobj.ncattrs()}
    if "n_gates_vary" in metadata:
        metadata["n_gates_vary"] = "false"  # corrected below

    # 4.2 Dimensions (do nothing)

    # 4.3 Global variable -> move to metadata dictionary
    if "volume_number" in ncvars:
        if np.ma.isMaskedArray(ncvars["volume_number"][:]):
            metadata["volume_number"] = int(
                np.ma.getdata(ncvars["volume_number"][:].flatten())[0]
            )
        else:
            metadata["volume_number"] = int(ncvars["volume_number"][:])
    else:
        metadata["volume_number"] = 0

    global_vars = {
        "platform_type": "fixed",
        "instrument_type": "radar",
        "primary_axis": "axis_z",
    }
    # ignore time_* global variables, these are calculated from the time
    # variable when the file is written.
    for var, default_value in global_vars.items():
        if var in ncvars:
            metadata[var] = str(netCDF4.chartostring(ncvars[var][:]))
        else:
            metadata[var] = default_value

    # 4.4 coordinate variables -> create attribute dictionaries
    time = _ncvar_to_dict(ncvars["time"])
    _range = _ncvar_to_dict(ncvars["range"])

    # 4.5 Ray dimension variables

    # 4.6 Location variables -> create attribute dictionaries
    latitude = _ncvar_to_dict(ncvars["latitude"])
    longitude = _ncvar_to_dict(ncvars["longitude"])
    altitude = _ncvar_to_dict(ncvars["altitude"])
    if "altitude_agl" in ncvars:
        altitude_agl = _ncvar_to_dict(ncvars["altitude_agl"])
    else:
        altitude_agl = None

    # 4.7 Sweep variables -> create atrribute dictionaries
    sweep_mode = _ncvar_to_dict(ncvars["sweep_mode"])
    fixed_angle = _ncvar_to_dict(ncvars["fixed_angle"])
    sweep_start_ray_index = _ncvar_to_dict(ncvars["sweep_start_ray_index"])
    sweep_end_ray_index = _ncvar_to_dict(ncvars["sweep_end_ray_index"])

    if "sweep_number" in ncvars:
        sweep_number = _ncvar_to_dict(ncvars["sweep_number"])
    else:
        nsweeps = len(sweep_start_ray_index["data"])
        sweep_number = filemetadata("sweep_number")
        sweep_number["data"] = np.arange(nsweeps, dtype="float32")
        warnings.warn(
            "Warning: File violates CF/Radial convention. "
            + "Missing sweep_number variable"
        )

    if "target_scan_rate" in ncvars:
        target_scan_rate = _ncvar_to_dict(ncvars["target_scan_rate"])
    else:
        target_scan_rate = None
    if "rays_are_indexed" in ncvars:
        rays_are_indexed = _ncvar_to_dict(ncvars["rays_are_indexed"])
    else:
        rays_are_indexed = None
    if "ray_angle_res" in ncvars:
        ray_angle_res = _ncvar_to_dict(ncvars["ray_angle_res"])
    else:
        ray_angle_res = None

    # Use ARM scan_name if chosen by the user
    if use_arm_scan_name:
        # Check if attribute actually exists
        if not hasattr(ncobj, "scan_name"):
            warnings.warn(
                UserWarning,
                "No scan_name attribute present in dataset, using sweep_mode instead.",
            )
<<<<<<< HEAD
            mode = netCDF4.chartostring(sweep_mode["data"][0])[()]
        # Check if attribute is invalid of length 0
        elif len(ncobj.scan_name) < 0 or ncobj.scan_name is None:
            warnings.warn(
                UserWarning,
                "Scan name contains no sweep information, using sweep_mode instead.",
            )
            mode = netCDF4.chartostring(sweep_mode["data"][0])[()]
=======
            mode = netCDF4.chartostring(sweep_mode["data"][0])[()]
        # Check if attribute is invalid of length 0
        elif len(ncobj.scan_name) < 0 or ncobj.scan_name is None:
            warnings.warn(
                UserWarning,
                "Scan name contains no sweep information, using sweep_mode instead.",
            )
            mode = netCDF4.chartostring(sweep_mode["data"][0])[()]
>>>>>>> cbe4fb75
        else:
            mode = ncobj.scan_name
    else:
        # Use sweep_mode if arm_scan_name isn't used. This is default
        mode = netCDF4.chartostring(sweep_mode["data"][0])[()]

    mode = mode.strip()

    # options specified in the CF/Radial standard
    if mode == "rhi":
        scan_type = "rhi"
    elif mode == "vertical_pointing":
        scan_type = "vpt"
    elif mode == "azimuth_surveillance":
        scan_type = "ppi"
    elif mode == "elevation_surveillance":
        scan_type = "rhi"
    elif mode == "manual_ppi":
        scan_type = "ppi"
    elif mode == "manual_rhi":
        scan_type = "rhi"

    # fallback types
    elif "sur" in mode:
        scan_type = "ppi"
    elif "sec" in mode:
        scan_type = "sector"
    elif "rhi" in mode:
        scan_type = "rhi"
    elif "ppi" in mode:
        scan_type = "ppi"
    else:
        scan_type = "other"

    # 4.8 Sensor pointing variables -> create attribute dictionaries
    azimuth = _ncvar_to_dict(ncvars["azimuth"])
    elevation = _ncvar_to_dict(ncvars["elevation"])
    if "scan_rate" in ncvars:
        scan_rate = _ncvar_to_dict(ncvars["scan_rate"])
    else:
        scan_rate = None

    if "antenna_transition" in ncvars:
        antenna_transition = _ncvar_to_dict(ncvars["antenna_transition"])
    else:
        antenna_transition = None

    # 4.9 Moving platform geo-reference variables
    # Aircraft specific varaibles
    if "rotation" in ncvars:
        rotation = _ncvar_to_dict(ncvars["rotation"])
    else:
        rotation = None

    if "tilt" in ncvars:
        tilt = _ncvar_to_dict(ncvars["tilt"])
    else:
        tilt = None

    if "roll" in ncvars:
        roll = _ncvar_to_dict(ncvars["roll"])
    else:
        roll = None

    if "drift" in ncvars:
        drift = _ncvar_to_dict(ncvars["drift"])
    else:
        drift = None

    if "heading" in ncvars:
        heading = _ncvar_to_dict(ncvars["heading"])
    else:
        heading = None

    if "pitch" in ncvars:
        pitch = _ncvar_to_dict(ncvars["pitch"])
    else:
        pitch = None

    if "georefs_applied" in ncvars:
        georefs_applied = _ncvar_to_dict(ncvars["georefs_applied"])
    else:
        georefs_applied = None

    # 4.10 Moments field data variables -> field attribute dictionary
    if "ray_n_gates" in ncvars:
        # all variables with dimensions of n_points are fields.
        keys = [k for k, v in ncvars.items() if v.dimensions == ("n_points",)]
    else:
        # all variables with dimensions of 'time', 'range' are fields
        keys = [k for k, v in ncvars.items() if v.dimensions == ("time", "range")]

    fields = {}
    for key in keys:
        field_name = filemetadata.get_field_name(key)
        if field_name is None:
            if exclude_fields is not None and key in exclude_fields:
                if key not in include_fields:
                    continue
            if include_fields is None or key in include_fields:
                field_name = key
            else:
                continue
        fields[field_name] = _ncvar_to_dict(ncvars[key], delay_field_loading)

    if "ray_n_gates" in ncvars:
        shape = (len(ncvars["time"]), len(ncvars["range"]))
        ray_n_gates = ncvars["ray_n_gates"][:]
        ray_start_index = ncvars["ray_start_index"][:]
        for dic in fields.values():
            _unpack_variable_gate_field_dic(dic, shape, ray_n_gates, ray_start_index)

    # 4.5 instrument_parameters sub-convention -> instrument_parameters dict
    # 4.6 radar_parameters sub-convention -> instrument_parameters dict
    keys = [k for k in _INSTRUMENT_PARAMS_DIMS.keys() if k in ncvars]
    instrument_parameters = {k: _ncvar_to_dict(ncvars[k]) for k in keys}
    if instrument_parameters == {}:  # if no parameters set to None
        instrument_parameters = None

    # 4.7 lidar_parameters sub-convention -> skip

    # 4.8 radar_calibration sub-convention -> radar_calibration
    keys = _find_all_meta_group_vars(ncvars, "radar_calibration")
    radar_calibration = {k: _ncvar_to_dict(ncvars[k]) for k in keys}
    if radar_calibration == {}:
        radar_calibration = None

    # do not close file if field loading is delayed
    if not delay_field_loading:
        ncobj.close()
    return Radar(
        time,
        _range,
        fields,
        metadata,
        scan_type,
        latitude,
        longitude,
        altitude,
        sweep_number,
        sweep_mode,
        fixed_angle,
        sweep_start_ray_index,
        sweep_end_ray_index,
        azimuth,
        elevation,
        instrument_parameters=instrument_parameters,
        radar_calibration=radar_calibration,
        altitude_agl=altitude_agl,
        scan_rate=scan_rate,
        antenna_transition=antenna_transition,
        target_scan_rate=target_scan_rate,
        rays_are_indexed=rays_are_indexed,
        ray_angle_res=ray_angle_res,
        rotation=rotation,
        tilt=tilt,
        roll=roll,
        drift=drift,
        heading=heading,
        pitch=pitch,
        georefs_applied=georefs_applied,
    )


def _find_all_meta_group_vars(ncvars, meta_group_name):
    """
    Return a list of all variables which are in a given meta_group.
    """
    return [
        k
        for k, v in ncvars.items()
        if "meta_group" in v.ncattrs() and v.meta_group == meta_group_name
    ]


def _ncvar_to_dict(ncvar, lazydict=False):
    """Convert a NetCDF Dataset variable to a dictionary."""
    # copy all attribute except for scaling parameters
    d = {
        k: getattr(ncvar, k)
        for k in ncvar.ncattrs()
        if k not in ["scale_factor", "add_offset"]
    }
    data_extractor = _NetCDFVariableDataExtractor(ncvar)
    if lazydict:
        d = LazyLoadDict(d)
        d.set_lazy("data", data_extractor)
    else:
        d["data"] = data_extractor()
    return d


class _NetCDFVariableDataExtractor:
    """
    Class facilitating on demand extraction of data from a NetCDF variable.

    Parameters
    ----------
    ncvar : netCDF4.Variable
        NetCDF Variable from which data will be extracted.

    """

    def __init__(self, ncvar):
        """initialize the object."""
        self.ncvar = ncvar

    def __call__(self):
        """Return an array containing data from the stored variable."""
        data = self.ncvar[:]
        if data is np.ma.masked:
            # If the data is a masked scalar, MaskedConstant is returned by
            # NetCDF4 version 1.2.3+. This object does not preserve the dtype
            # and fill_value of the original NetCDF variable and causes issues
            # in Py-ART.
            # Rather we create a masked array with a single masked value
            # with the correct dtype and fill_value.
            self.ncvar.set_auto_mask(False)
            data = np.ma.array(self.ncvar[:], mask=True)
        # Use atleast_1d to force the array to be at minimum one dimensional,
        # some version of netCDF return scalar or scalar arrays for scalar
        # NetCDF variables.
        return np.atleast_1d(data)


def _unpack_variable_gate_field_dic(dic, shape, ray_n_gates, ray_start_index):
    """Create a 2D array from a 1D field data, dic update in place."""
    fdata = dic["data"]
    data = np.ma.masked_all(shape, dtype=fdata.dtype)
    for i, (gates, idx) in enumerate(zip(ray_n_gates, ray_start_index)):
        data[i, :gates] = fdata[idx : idx + gates]
    dic["data"] = data
    return


def write_cfradial(
    filename,
    radar,
    format="NETCDF4",
    include_fields=None,
    time_reference=None,
    arm_time_variables=False,
):
    """
    Write a Radar object to a CF/Radial compliant netCDF file.

    The files produced by this routine follow the `CF/Radial standard`_.
    Attempts are also made to to meet many of the standards outlined in the
    `ARM Data File Standards`_.

    .. _CF/Radial standard: http://www.ral.ucar.edu/projects/titan/docs/radial_formats/cfradial.html
    .. _ARM Data File Standards: https://docs.google.com/document/d/1gBMw4Kje6v8LBlsrjaGFfSLoU0jRx-07TIazpthZGt0/edit?pli=1

    To control how the netCDF variables are created, set any of the following
    keys in the radar attribute dictionaries.

        * _Zlib
        * _DeflateLevel
        * _Shuffle
        * _Fletcher32
        * _Continguous
        * _ChunkSizes
        * _Endianness
        * _Least_significant_digit
        * _FillValue

    See the netCDF4 documentation for details on these settings.

    Parameters
    ----------
    filename : str
        Filename to create.
    radar : Radar
        Radar object.
    format : str, optional
        NetCDF format, one of 'NETCDF4', 'NETCDF4_CLASSIC',
        'NETCDF3_CLASSIC' or 'NETCDF3_64BIT'. See netCDF4 documentation for
        details.
    include_fields : list, optional
        Fields to write out to NETCDF file. Default is None and will include
        all fields from the original radar object.
    time_reference : bool
        True to include a time_reference variable, False will not include
        this variable. The default, None, will include the time_reference
        variable when the first time value is non-zero.
    arm_time_variables : bool
        True to create the ARM standard time variables base_time and
        time_offset, False will not create these variables.

    """
    dataset = netCDF4.Dataset(filename, "w", format=format)

    # determine the maximum string length
    max_str_len = len(radar.sweep_mode["data"][0])
    for k in ["follow_mode", "prt_mode", "polarization_mode"]:
        if (radar.instrument_parameters is not None) and (
            k in radar.instrument_parameters
        ):
            sdim_length = len(radar.instrument_parameters[k]["data"][0])
            max_str_len = max(max_str_len, sdim_length)
    str_len = max(max_str_len, 32)  # minimum string legth of 32

    # create time, range and sweep dimensions
    dataset.createDimension("time", None)
    dataset.createDimension("range", radar.ngates)
    dataset.createDimension("sweep", radar.nsweeps)
    dataset.createDimension("string_length", str_len)

    # global attributes
    # remove global variables from copy of metadata
    metadata_copy = dict(radar.metadata)
    global_variables = [
        "volume_number",
        "platform_type",
        "instrument_type",
        "primary_axis",
        "time_coverage_start",
        "time_coverage_end",
        "time_reference",
    ]
    for var in global_variables:
        if var in metadata_copy:
            metadata_copy.pop(var)

    # determine the history attribute if it doesn't exist, save for
    # the last attribute.
    if "history" in metadata_copy:
        history = metadata_copy.pop("history")
    else:
        user = getpass.getuser()
        node = platform.node()
        time_str = datetime.now().isoformat()
        t = (user, node, time_str)
        history = "created by {} on {} at {} using Py-ART".format(*t)

    dataset.setncatts(metadata_copy)

    if "Conventions" not in dataset.ncattrs():
        dataset.setncattr("Conventions", "CF/Radial")

    # history should be the last attribute, ARM standard
    dataset.setncattr("history", history)

    # arm time variables base_time and time_offset if requested
    if arm_time_variables:
        dt = netCDF4.num2date(
            radar.time["data"][0],
            radar.time["units"],
            only_use_cftime_datetimes=False,
            only_use_python_datetimes=True,
        )
        td = dt - datetime.fromtimestamp(0, tz=timezone.utc).replace(tzinfo=None)
        base_time = {
            "data": np.array([td.seconds + td.days * 24 * 3600], "int32"),
            "string": dt.strftime("%d-%b-%Y,%H:%M:%S GMT"),
            "units": "seconds since 1970-1-1 0:00:00 0:00",
            "ancillary_variables": "time_offset",
            "long_name": "Base time in Epoch",
        }
        _create_ncvar(base_time, dataset, "base_time", ())

        time_offset = {
            "data": radar.time["data"],
            "long_name": "Time offset from base_time",
            "units": radar.time["units"].replace("T", " ").replace("Z", ""),
            "ancillary_variables": "time_offset",
            "calendar": "gregorian",
        }
        _create_ncvar(time_offset, dataset, "time_offset", ("time",))

    # standard variables
    _create_ncvar(radar.time, dataset, "time", ("time",))
    _create_ncvar(radar.range, dataset, "range", ("range",))
    _create_ncvar(radar.azimuth, dataset, "azimuth", ("time",))
    _create_ncvar(radar.elevation, dataset, "elevation", ("time",))

    # optional sensor pointing variables
    if radar.scan_rate is not None:
        _create_ncvar(radar.scan_rate, dataset, "scan_rate", ("time",))
    if radar.antenna_transition is not None:
        _create_ncvar(
            radar.antenna_transition, dataset, "antenna_transition", ("time",)
        )

    # fields
    field_check = 0
    if include_fields is not None:
        for field, dic in radar.fields.items():
            if field in include_fields:
                field_check += 1
                _create_ncvar(dic, dataset, field, ("time", "range"))
            else:
                continue
        if field_check == 0:
            warnings.warn(
                "No new fields were added, as no field matches were "
                "made. Please check that field names in the include "
                "field list match up with the field names in the "
                "radar object.",
                UserWarning,
            )
    else:
        for field, dic in radar.fields.items():
            _create_ncvar(dic, dataset, field, ("time", "range"))

    # field names attribute
    if "field_names" not in dataset.ncattrs() and include_fields is None:
        dataset.setncattr("field_names", ", ".join(radar.fields.keys()))
    elif "field_names" not in dataset.ncattrs() and include_fields is not None:
        dataset.setncattr("field_names", ", ".join(include_fields))
    elif "field_names" in dataset.ncattrs() and include_fields is not None:
        dataset.delncattr("field_names")
        dataset.setncattr("field_names", ", ".join(include_fields))

    # sweep parameters
    _create_ncvar(radar.sweep_number, dataset, "sweep_number", ("sweep",))
    _create_ncvar(radar.fixed_angle, dataset, "fixed_angle", ("sweep",))
    _create_ncvar(
        radar.sweep_start_ray_index, dataset, "sweep_start_ray_index", ("sweep",)
    )
    _create_ncvar(radar.sweep_end_ray_index, dataset, "sweep_end_ray_index", ("sweep",))
    _create_ncvar(radar.sweep_mode, dataset, "sweep_mode", ("sweep", "string_length"))
    if radar.target_scan_rate is not None:
        _create_ncvar(radar.target_scan_rate, dataset, "target_scan_rate", ("sweep",))
    if radar.rays_are_indexed is not None:
        _create_ncvar(
            radar.rays_are_indexed,
            dataset,
            "rays_are_indexed",
            ("sweep", "string_length"),
        )
    if radar.ray_angle_res is not None:
        _create_ncvar(radar.ray_angle_res, dataset, "ray_angle_res", ("sweep",))

    # instrument_parameters
    if (radar.instrument_parameters is not None) and (
        "frequency" in radar.instrument_parameters.keys()
    ):
        size = len(radar.instrument_parameters["frequency"]["data"])
        dataset.createDimension("frequency", size)

    if radar.instrument_parameters is not None:
        for k in radar.instrument_parameters.keys():
            if k in _INSTRUMENT_PARAMS_DIMS:
                dim = _INSTRUMENT_PARAMS_DIMS[k]
                _create_ncvar(radar.instrument_parameters[k], dataset, k, dim)
            else:
                # Do not try to write instrument parameter whose dimensions are
                # not known, rather issue a warning and skip the parameter
                message = (
                    f"Unknown instrument parameter: {k}, " + "not written to file."
                )
                warnings.warn(message)

    # radar_calibration variables
    if radar.radar_calibration is not None and radar.radar_calibration != {}:
        size = [
            len(d["data"])
            for k, d in radar.radar_calibration.items()
            if k not in ["r_calib_index", "r_calib_time"]
        ][0]
        dataset.createDimension("r_calib", size)
        for key, dic in radar.radar_calibration.items():
            if key == "r_calib_index":
                dims = ("time",)
            elif key == "r_calib_time":
                dims = ("r_calib", "string_length")
            else:
                dims = ("r_calib",)
            _create_ncvar(dic, dataset, key, dims)

    # latitude, longitude, altitude, altitude_agl
    if radar.latitude["data"].size == 1:
        # stationary platform
        _create_ncvar(radar.latitude, dataset, "latitude", ())
        _create_ncvar(radar.longitude, dataset, "longitude", ())
        _create_ncvar(radar.altitude, dataset, "altitude", ())
        if radar.altitude_agl is not None:
            _create_ncvar(radar.altitude_agl, dataset, "altitude_agl", ())
    else:
        # moving platform
        _create_ncvar(radar.latitude, dataset, "latitude", ("time",))
        _create_ncvar(radar.longitude, dataset, "longitude", ("time",))
        _create_ncvar(radar.altitude, dataset, "altitude", ("time",))
        if radar.altitude_agl is not None:
            _create_ncvar(radar.altitude_agl, dataset, "altitude_agl", ("time",))

    # time_coverage_start and time_coverage_end variables
    time_dim = ("string_length",)
    units = radar.time["units"]
    start_dt = netCDF4.num2date(
        radar.time["data"][0],
        units,
        only_use_cftime_datetimes=False,
        only_use_python_datetimes=True,
    )
    if start_dt.microsecond != 0:
        # truncate to nearest second
        start_dt -= timedelta(microseconds=start_dt.microsecond)
    end_dt = netCDF4.num2date(
        radar.time["data"][-1],
        units,
        only_use_cftime_datetimes=False,
        only_use_python_datetimes=True,
    )
    if end_dt.microsecond != 0:
        # round up to next second
        end_dt += timedelta(seconds=1) - timedelta(microseconds=end_dt.microsecond)
    start_dic = {
        "data": np.array(start_dt.isoformat() + "Z", dtype="S"),
        "long_name": "UTC time of first ray in the file",
        "units": "unitless",
    }
    end_dic = {
        "data": np.array(end_dt.isoformat() + "Z", dtype="S"),
        "long_name": "UTC time of last ray in the file",
        "units": "unitless",
    }
    _create_ncvar(start_dic, dataset, "time_coverage_start", time_dim)
    _create_ncvar(end_dic, dataset, "time_coverage_end", time_dim)

    # time_reference is required or requested.
    if time_reference is None:
        if radar.time["data"][0] == 0:
            time_reference = False
        else:
            time_reference = True
    if time_reference:
        ref_dic = {
            "data": np.array(radar.time["units"][-20:], dtype="S"),
            "long_name": "UTC time reference",
            "units": "unitless",
        }
        _create_ncvar(ref_dic, dataset, "time_reference", time_dim)

    # global variables
    # volume_number, required
    vol_dic = {"long_name": "Volume number", "units": "unitless"}
    if "volume_number" in radar.metadata:
        vol_dic["data"] = np.array([radar.metadata["volume_number"]], dtype="int32")
    else:
        vol_dic["data"] = np.array([0], dtype="int32")
    _create_ncvar(vol_dic, dataset, "volume_number", ())

    # platform_type, optional
    if "platform_type" in radar.metadata:
        dic = {
            "long_name": "Platform type",
            "data": np.array(radar.metadata["platform_type"], dtype="S"),
        }
        _create_ncvar(dic, dataset, "platform_type", ("string_length",))

    # instrument_type, optional
    if "instrument_type" in radar.metadata:
        dic = {
            "long_name": "Instrument type",
            "data": np.array(radar.metadata["instrument_type"], dtype="S"),
        }
        _create_ncvar(dic, dataset, "instrument_type", ("string_length",))

    # primary_axis, optional
    if "primary_axis" in radar.metadata:
        dic = {
            "long_name": "Primary axis",
            "data": np.array(radar.metadata["primary_axis"], dtype="S"),
        }
        _create_ncvar(dic, dataset, "primary_axis", ("string_length",))

    # moving platform geo-reference variables
    if radar.rotation is not None:
        _create_ncvar(radar.rotation, dataset, "rotation", ("time",))

    if radar.tilt is not None:
        _create_ncvar(radar.tilt, dataset, "tilt", ("time",))

    if radar.roll is not None:
        _create_ncvar(radar.roll, dataset, "roll", ("time",))

    if radar.drift is not None:
        _create_ncvar(radar.drift, dataset, "drift", ("time",))

    if radar.heading is not None:
        _create_ncvar(radar.heading, dataset, "heading", ("time",))

    if radar.pitch is not None:
        _create_ncvar(radar.pitch, dataset, "pitch", ("time",))

    if radar.georefs_applied is not None:
        _create_ncvar(radar.georefs_applied, dataset, "georefs_applied", ("time",))

    dataset.close()


def _create_ncvar(dic, dataset, name, dimensions):
    """
    Create and fill a Variable in a netCDF Dataset object.

    Parameters
    ----------
    dic : dict
        Radar dictionary to containing variable data and meta-data.
    dataset : Dataset
        NetCDF dataset to create variable in.
    name : str
        Name of variable to create.
    dimension : tuple of str
        Dimension of variable.

    """
    # create array from list, etc.
    data = dic["data"]
    if isinstance(data, np.ndarray) is not True:
        warnings.warn(f"Warning, converting non-array to array:{name}")
        data = np.array(data)

    # convert string/unicode arrays to character arrays
    if data.dtype.char == "U":  # cast unicode arrays to char arrays
        data = data.astype("S")
    if data.dtype.char == "S" and data.dtype != "S1":
        data = stringarray_to_chararray(data)

    # determine netCDF variable arguments
    special_keys = {
        # dictionary keys which can be used to change the default values of
        # createVariable arguments, some of these map to netCDF special
        # attributes, other are Py-ART conventions.
        "_Zlib": "zlib",
        "_DeflateLevel": "complevel",
        "_Shuffle": "shuffle",
        "_Fletcher32": "fletcher32",
        "_Continguous": "contiguous",
        "_ChunkSizes": "chunksizes",
        "_Endianness": "endian",
        "_Least_significant_digit": "least_significant_digit",
        "_FillValue": "fill_value",
    }
    kwargs = {"zlib": True}  # default is to use compression
    for dic_key, kwargs_key in special_keys.items():
        if dic_key in dic:
            kwargs[kwargs_key] = dic[dic_key]

    # the _Write_as_dtype key can be used to specify the netCDF dtype
    if "_Write_as_dtype" in dic:
        dtype = np.dtype(dic["_Write_as_dtype"])
        if np.issubdtype(dtype, np.integer):
            if "scale_factor" not in dic and "add_offset" not in dic:
                # calculate scale and offset
                scale, offset, fill = _calculate_scale_and_offset(dic, dtype)
                dic["scale_factor"] = scale
                dic["add_offset"] = offset
                dic["_FillValue"] = fill
                kwargs["fill_value"] = fill
    else:
        dtype = data.dtype

    # create the dataset variable
    ncvar = dataset.createVariable(name, dtype, dimensions, **kwargs)

    # long_name attribute first if present, ARM standard
    if "long_name" in dic.keys():
        ncvar.setncattr("long_name", dic["long_name"])

    # units attribute second if present, ARM standard
    if "units" in dic.keys():
        ncvar.setncattr("units", dic["units"])

    # set all attributes
    for key, value in dic.items():
        if key in special_keys.keys():
            continue
        if key in ["data", "long_name", "units"]:
            continue
        ncvar.setncattr(key, value)

    # set the data
    if data.shape == ():
        data.shape = (1,)
    if data.dtype == "S1":  # string/char arrays
        # KLUDGE netCDF4 version around 1.1.6 do not expand an ellipsis
        # to zero dimensions (Issue #371 of netcdf4-python).
        # Solution is so we treat 1 dimensional string dimensions explicitly.
        if ncvar.ndim == 1:
            ncvar[: data.shape[-1]] = data[:]
        else:
            ncvar[..., : data.shape[-1]] = data[:]
    else:
        ncvar[:] = data[:]


def _calculate_scale_and_offset(dic, dtype, minimum=None, maximum=None):
    """
    Calculate appropriated 'scale_factor' and 'add_offset' for nc variable in
    dic in order to scaling to fit dtype range.

    Parameters
    ----------
    dic : dict
        Radar dictionary containing variable data and meta-data.
    dtype : Numpy Dtype
        Integer numpy dtype to map to.
    minimum, maximum : float
        Greatest and smallest values in the data, those values will be mapped
        to the smallest+1 and greates values that dtype can hold.
        If equal to None, numpy.amin and numpy.amax will be used on the data
        contained in dic to determine these values.

    """
    if "_FillValue" in dic:
        fillvalue = dic["_FillValue"]
    else:
        fillvalue = np.nan

    data = dic["data"].copy()
    data = np.ma.array(data, mask=(~np.isfinite(data) | (data == fillvalue)))

    if minimum is None:
        minimum = np.amin(data)
    if maximum is None:
        maximum = np.amax(data)

    if maximum < minimum:
        raise ValueError(
            "Error calculating variable scaling: "
            f"maximum: {maximum:f} is smaller than minimum: {minimum:f}"
        )
    elif maximum == minimum:
        warnings.warn(
            "While calculating variable scaling: "
            f"maximum: {maximum:f} is equal to minimum: {minimum:f}"
        )
        maximum = minimum + 1

    # get max and min scaled,
    maxi = np.iinfo(dtype).max
    mini = np.iinfo(dtype).min + 1  # +1 since min will serve as the fillvalue
    scale = float(maximum - minimum) / float(maxi - mini)
    offset = minimum - mini * scale

    return scale, offset, np.iinfo(dtype).min<|MERGE_RESOLUTION|>--- conflicted
+++ resolved
@@ -209,7 +209,6 @@
                 UserWarning,
                 "No scan_name attribute present in dataset, using sweep_mode instead.",
             )
-<<<<<<< HEAD
             mode = netCDF4.chartostring(sweep_mode["data"][0])[()]
         # Check if attribute is invalid of length 0
         elif len(ncobj.scan_name) < 0 or ncobj.scan_name is None:
@@ -218,16 +217,6 @@
                 "Scan name contains no sweep information, using sweep_mode instead.",
             )
             mode = netCDF4.chartostring(sweep_mode["data"][0])[()]
-=======
-            mode = netCDF4.chartostring(sweep_mode["data"][0])[()]
-        # Check if attribute is invalid of length 0
-        elif len(ncobj.scan_name) < 0 or ncobj.scan_name is None:
-            warnings.warn(
-                UserWarning,
-                "Scan name contains no sweep information, using sweep_mode instead.",
-            )
-            mode = netCDF4.chartostring(sweep_mode["data"][0])[()]
->>>>>>> cbe4fb75
         else:
             mode = ncobj.scan_name
     else:

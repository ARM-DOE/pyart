--- conflicted
+++ resolved
@@ -8,6 +8,7 @@
 
 import numpy as np
 
+# Local imports
 # Local imports
 from ..config import get_field_name, get_fillvalue, get_metadata
 from ..core import Grid
@@ -326,17 +327,10 @@
 ):
     """
     This function can be used to detect features in a field (e.g. reflectivity, rain rate, snow rate,
-<<<<<<< HEAD
     etc.) described by Tomkins et al. (2024) and based on original convective-stratiform algorithms developed by
     Steiner et al. (1995), Yuter et al. (2005) and Yuter and Houze (1997) algorithm.
 
     Author: Laura Tomkins (lauramtomkins@gmail.com)
-=======
-    etc.) described by Tomkins et al. (2023) and based on original convective-stratiform algorithms developed by
-    Steiner et al. (1995), Yuter et al. (2005) and Yuter and Houze (1997) algorithm.
-
-    Author: Laura Tomkins (@lauratomkins)
->>>>>>> cbe4fb75
 
     Parameters
     ----------
@@ -429,15 +423,10 @@
     2005: Physical characterization of tropical oceanic convection observed in
     KWAJEX. J. Appl. Meteor., 44, 385-415. https://doi.org/10.1175/JAM2206.1
 
-<<<<<<< HEAD
     Tomkins, L. M., Yuter, S. E., and Miller, M. A., 2024: Dual adaptive differential
     threshold method for automated detection of faint and strong echo features
     in radar observations of winter storms. Atmos. Meas. Tech., 17, 3377–3399.
     https://doi.org/10.5194/amt-17-3377-2024
-=======
-    Tomkins, L. M., S. E. Yuter, and M. A. Miller, 2024: Objective identification
-    of faint and strong features in radar observations of winter storms. in prep.
->>>>>>> cbe4fb75
 
     """
 

--- conflicted
+++ resolved
@@ -481,6 +481,12 @@
     through statistical clustering of polarimetric radar measurements: a semi-supervised approach,
     Atmos. Meas. Tech., 9, 4425–4445, https://doi.org/10.5194/amt-9-4425-2016, 2016.
 
+    References
+    ----------
+    Besic, N., Figueras i Ventura, J., Grazioli, J., Gabella, M., Germann, U., and Berne, A.: Hydrometeor classification
+    through statistical clustering of polarimetric radar measurements: a semi-supervised approach,
+    Atmos. Meas. Tech., 9, 4425–4445, https://doi.org/10.5194/amt-9-4425-2016, 2016.
+
     """
     # parse the field parameters
     if refl_field is None:
@@ -696,11 +702,7 @@
     """
     Convert reflectivity (dBZ) to precipitation rate (mm/hr)
 
-<<<<<<< HEAD
     Author: Laura Tomkins (lauramtomkins@gmail.com)
-=======
-    Author: Laura Tomkins
->>>>>>> cbe4fb75
 
     Parameters
     ----------

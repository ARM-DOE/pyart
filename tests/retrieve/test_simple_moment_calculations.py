--- conflicted
+++ resolved
@@ -93,17 +93,6 @@
 
     # Test rectangular filter option consistency with default scalar
     radar2 = pyart.io.read(pyart.testing.NEXRAD_ARCHIVE_MSG31_FILE)
-<<<<<<< HEAD
-    radar2.fields['velocity']['data'] = (
-        np.random.normal(scale=0.01, size=radar2.fields['velocity']['data'].shape) *
-        radar2.fields['velocity']['data']
-    )  # Generate velocity field variability
-    texture_field2 = pyart.retrieve.calculate_velocity_texture(
-        radar2, vel_field='velocity', wind_size=3, nyq=10.0
-    )
-    texture_field3 = pyart.retrieve.calculate_velocity_texture(
-        radar2, vel_field='velocity', wind_size=(3, 3), nyq=10.0
-=======
     radar2.fields["velocity"]["data"] = (
         np.random.normal(scale=0.01, size=radar2.fields["velocity"]["data"].shape)
         * radar2.fields["velocity"]["data"]
@@ -113,6 +102,5 @@
     )
     texture_field3 = pyart.retrieve.calculate_velocity_texture(
         radar2, vel_field="velocity", wind_size=(3, 3), nyq=10.0
->>>>>>> 35aaff2f
     )
     assert_allclose(texture_field2["data"], texture_field3["data"], atol=1e-10)
""" Unit Tests for Py-ART's core/grid.py module. """

import functools
import pickle

import numpy as np
import pytest
from numpy.testing import assert_almost_equal

try:
    import pyproj

    _PYPROJ_AVAILABLE = True
except ImportError:
    _PYPROJ_AVAILABLE = False

try:
    import xarray  # noqa

    _XARRAY_AVAILABLE = True
except ImportError:
    _XARRAY_AVAILABLE = False

import netCDF4

import pyart
from pyart.lazydict import LazyLoadDict


def test_grid_picklable():
    grid = pyart.testing.make_target_grid()
    picklestring = pickle.dumps(grid)
    grid_new = pickle.loads(picklestring)
    assert "data" in grid.point_x
    assert "data" in grid_new.point_x


def test_grid_write_method():
    grid1 = pyart.testing.make_target_grid()

    with pyart.testing.InTemporaryDirectory():
        tmpfile = "tmp_grid.nc"
        grid1.write(tmpfile)
        grid2 = pyart.io.read_grid(tmpfile)

        # check fields
        for field in grid1.fields.keys():
            _check_dicts_similar(grid1.fields[field], grid2.fields[field])

        # check attributes
        _check_dicts_similar(grid1.metadata, grid2.metadata)

        _check_dicts_similar(grid1.time, grid2.time)

        _check_dicts_similar(grid1.origin_latitude, grid2.origin_latitude)
        _check_dicts_similar(grid1.origin_longitude, grid2.origin_longitude)
        _check_dicts_similar(grid1.origin_altitude, grid2.origin_altitude)

        _check_dicts_similar(grid1.x, grid2.x)
        _check_dicts_similar(grid1.y, grid2.y)
        _check_dicts_similar(grid1.z, grid2.z)

        _check_dicts_similar(grid1.point_x, grid2.point_x)
        _check_dicts_similar(grid1.point_y, grid2.point_y)
        _check_dicts_similar(grid1.point_z, grid2.point_z)

        _check_dicts_similar(grid1.projection, grid2.projection)

        _check_dicts_similar(grid1.point_latitude, grid2.point_latitude)
        _check_dicts_similar(grid1.point_longitude, grid2.point_longitude)
        _check_dicts_similar(grid1.point_altitude, grid2.point_altitude)

        assert grid1.nx == grid2.nx
        assert grid1.ny == grid2.ny
        assert grid1.nz == grid2.nz

        # XXX not written at the moment
        # _check_dicts_similar(grid1.radar_latitude, grid2.radar_latitude)
        # _check_dicts_similar(grid1.radar_longitude, grid2.radar_longitude)
        # _check_dicts_similar(grid1.radar_altitude, grid2.radar_altitude)
        # _check_dicts_similar(grid1.radar_time, grid2.radar_time)
        # _check_dicts_similar(grid1.radar_name, grid2.radar_name)
        #  assert grid1.nradar == grid2.nradar


@pytest.mark.skipif(not _XARRAY_AVAILABLE, reason="Xarray is not installed")
def test_grid_to_xarray():
    grid = pyart.testing.make_target_grid()
    ds = grid.to_xarray()

    lon, lat = grid.get_point_longitude_latitude()
    time = np.array([netCDF4.num2date(grid.time["data"][0], grid.time["units"])])

    # Check dimensions
<<<<<<< HEAD
    assert ds.sizes == {"time": 1, "z": 2, "y": 400, "x": 320, "nradar": 1}
=======
    assert ds.dims == {"time": 1, "z": 2, "y": 400, "x": 320, "nradar": 1}
>>>>>>> cbe4fb75

    # Check coordinate data
    assert np.array_equal(ds.x.data, grid.x["data"])
    assert np.array_equal(ds.y.data, grid.y["data"])
    assert np.array_equal(ds.z.data, grid.z["data"])
    assert np.array_equal(ds.lon.data, lon)
    assert np.array_equal(ds.lat.data, lat)
    assert np.array_equal(ds.time.data, time)

    # Check radar-specific attributes
    assert ds.attrs["nradar"] == 1
    assert ds.attrs["radar_name"] == "ExampleRadar"


def _check_dicts_similar(dic1, dic2):
    for k, v in dic1.items():
        print("Checking key:", k)
        if k == "data":
            assert_almost_equal(v, dic2[k])
        else:
            assert dic2[k] == v


def test_grid_class():
    grid = pyart.testing.make_target_grid()

    nz = 2
    ny = 400
    nx = 320
    nradar = 1

    assert grid.nx == nx
    assert grid.ny == ny
    assert grid.nz == nz
    assert grid.nradar == nradar

    assert isinstance(grid.metadata, dict)
    assert isinstance(grid.fields, dict)
    assert isinstance(grid.fields["reflectivity"], dict)
    assert grid.fields["reflectivity"]["data"].shape == (nz, ny, nx)

    assert isinstance(grid.time, dict)
    assert grid.time["data"].shape == (1,)

    assert isinstance(grid.origin_longitude, dict)
    assert grid.origin_longitude["data"].shape == (1,)

    assert isinstance(grid.origin_latitude, dict)
    assert grid.origin_latitude["data"].shape == (1,)

    assert isinstance(grid.origin_altitude, dict)
    assert grid.origin_altitude["data"].shape == (1,)

    assert isinstance(grid.x, dict)
    assert grid.x["data"].shape == (nx,)

    assert isinstance(grid.y, dict)
    assert grid.y["data"].shape == (ny,)

    assert isinstance(grid.z, dict)
    assert grid.z["data"].shape == (nz,)

    assert isinstance(grid.point_x, LazyLoadDict)
    assert grid.point_x["data"].shape == (nz, ny, nx)
    assert_almost_equal(grid.point_x["data"][0, 0, :], grid.x["data"][:])
    assert_almost_equal(grid.point_x["data"][1, 1, :], grid.x["data"][:])

    assert isinstance(grid.point_y, LazyLoadDict)
    assert grid.point_y["data"].shape == (nz, ny, nx)
    assert_almost_equal(grid.point_y["data"][0, :, 0], grid.y["data"][:])
    assert_almost_equal(grid.point_y["data"][1, :, 1], grid.y["data"][:])

    assert isinstance(grid.point_z, LazyLoadDict)
    assert grid.point_z["data"].shape == (nz, ny, nx)
    assert_almost_equal(grid.point_z["data"][:, 0, 0], grid.z["data"][:])
    assert_almost_equal(grid.point_z["data"][:, 1, 1], grid.z["data"][:])

    assert isinstance(grid.point_longitude, LazyLoadDict)
    assert grid.point_longitude["data"].shape == (nz, ny, nx)
    assert_almost_equal(grid.point_longitude["data"][0, 0, 159], -98.1, 1)

    grid.init_point_longitude_latitude()
    assert isinstance(grid.point_latitude, LazyLoadDict)
    assert grid.point_latitude["data"].shape == (nz, ny, nx)
    assert_almost_equal(grid.point_latitude["data"][0, 200, 0], 36.7, 1)

    assert isinstance(grid.point_altitude, LazyLoadDict)
    assert grid.point_altitude["data"].shape == (nz, ny, nx)
    assert_almost_equal(grid.point_altitude["data"][0, 0, 0], 300, 0)
    assert_almost_equal(grid.point_altitude["data"][1, 0, 0], 800, 0)

    assert isinstance(grid.radar_latitude, dict)
    assert grid.radar_latitude["data"].shape == (nradar,)

    assert isinstance(grid.radar_longitude, dict)
    assert grid.radar_longitude["data"].shape == (nradar,)

    assert isinstance(grid.radar_altitude, dict)
    assert grid.radar_altitude["data"].shape == (nradar,)

    assert isinstance(grid.radar_time, dict)
    assert grid.radar_time["data"].shape == (nradar,)

    assert isinstance(grid.radar_name, dict)
    assert grid.radar_name["data"].shape == (nradar,)


def test_add_field():
    grid = pyart.testing.make_target_grid()

    assert "velocity" not in grid.fields
    field_dict = {"data": np.ones((2, 400, 320))}
    grid.add_field("velocity", field_dict)
    assert "velocity" in grid.fields
    assert grid.fields["velocity"]["data"].shape == (2, 400, 320)

    # Existing fields can be replaced if requested
    assert_almost_equal(grid.fields["reflectivity"]["data"][0, 0, 0], 0)
    grid.add_field("reflectivity", field_dict, replace_existing=True)
    assert_almost_equal(grid.fields["reflectivity"]["data"][0, 0, 0], 1)


def test_add_field_raises():
    grid = pyart.testing.make_target_grid()

    # No 'data' key in field_dict raises a KeyError
    pytest.raises(KeyError, grid.add_field, "field_name", {})

    # Adding a field which already exists raises a ValueError
    field_dict = {"data": np.ones((2, 400, 320))}
    pytest.raises(ValueError, grid.add_field, "reflectivity", field_dict)

    # Incorrect field_shapes raise a ValueError
    field_dict = {"data": np.ones((1, 1, 1))}
    pytest.raises(ValueError, grid.add_field, "field_name", field_dict)


def test_projection_argument():
    grid = pyart.core.Grid(
        time={},
        fields={},
        metadata={},
        origin_latitude={},
        origin_longitude={},
        origin_altitude={},
        x={"data": [1]},
        y={"data": [1]},
        z={"data": [1]},
        radar_latitude={"data": [1]},
        projection={},
    )
    assert grid.projection == {}


def test_inconsistent_radar_arguments():
    #  partially instantiate a Grid class with fake data and a radar_latitude
    # argument indicating a single radar
    partial_grid = functools.partial(
        pyart.core.Grid,
        time={},
        fields={},
        metadata={},
        origin_latitude={},
        origin_longitude={},
        origin_altitude={},
        x={"data": [1]},
        y={"data": [1]},
        z={"data": [1]},
        radar_latitude={"data": [1]},
    )

    # radar_ arguments indicating 2 radars should raise a ValueError
    bad = {"data": [1, 2]}
    pytest.raises(ValueError, partial_grid, radar_longitude=bad)
    pytest.raises(ValueError, partial_grid, radar_altitude=bad)
    pytest.raises(ValueError, partial_grid, radar_time=bad)
    pytest.raises(ValueError, partial_grid, radar_name=bad)


def test_init_point_altitude():
    grid = pyart.testing.make_target_grid()
    assert_almost_equal(grid.point_altitude["data"][0, 0, 0], 300, 0)
    assert_almost_equal(grid.point_altitude["data"][1, 0, 0], 800, 0)

    grid.origin_altitude["data"][0] = 555.0
    assert_almost_equal(grid.point_altitude["data"][0, 0, 0], 300, 0)
    assert_almost_equal(grid.point_altitude["data"][1, 0, 0], 800, 0)

    grid.init_point_altitude()
    assert_almost_equal(grid.point_altitude["data"][0, 0, 0], 555, 0)
    assert_almost_equal(grid.point_altitude["data"][1, 0, 0], 1055, 0)


def test_init_point_longitude_latitude():
    grid = pyart.testing.make_target_grid()

    assert_almost_equal(grid.point_longitude["data"][0, 0, 159], -98.1, 1)
    assert_almost_equal(grid.point_latitude["data"][0, 200, 0], 36.7, 1)

    grid.origin_longitude["data"][0] = -80.0
    grid.origin_latitude["data"][0] = 40.0
    assert_almost_equal(grid.point_longitude["data"][0, 0, 159], -98.1, 1)
    assert_almost_equal(grid.point_latitude["data"][0, 200, 0], 36.7, 1)

    grid.init_point_longitude_latitude()
    assert_almost_equal(grid.point_longitude["data"][0, 0, 159], -80.0, 1)
    assert_almost_equal(grid.point_latitude["data"][0, 200, 0], 40.0, 1)


@pytest.mark.skipif(not _PYPROJ_AVAILABLE, reason="PyProj is not installed.")
def test_projection_proj():
    grid = pyart.testing.make_target_grid()
    grid.projection["proj"] = "aeqd"
    assert isinstance(grid.projection_proj, pyproj.Proj)


@pytest.mark.skipif(not _PYPROJ_AVAILABLE, reason="PyProj is not installed.")
def test_projection_proj_str():
    grid = pyart.testing.make_target_grid()
    grid.projection = "+proj=aeqd"
    assert isinstance(grid.projection_proj, pyproj.Proj)


def test_projection_proj_raised():
    grid = pyart.testing.make_target_grid()

    def access_projection_proj():
        grid.projection_proj

    pytest.raises(ValueError, access_projection_proj)


def test_init_point_x_y_z():
    grid = pyart.testing.make_target_grid()
    assert isinstance(grid.point_x, LazyLoadDict)
    assert grid.point_x["data"].shape == (2, 400, 320)
    assert grid.point_x["data"][0, 0, 0] == grid.x["data"][0]

    grid.x["data"][0] = -500000.0
    assert grid.point_x["data"][0, 0, 0] != grid.x["data"][0]

    grid.init_point_x_y_z()
    assert grid.point_x["data"][0, 0, 0] == grid.x["data"][0]


def test_get_point_longitude_latitude():
    grid = pyart.testing.make_target_grid()

    longitude, latitude = grid.get_point_longitude_latitude()
    assert latitude.shape == (400, 320)
    assert longitude.shape == (400, 320)
    assert_almost_equal(latitude[200, 160], 36.75, 2)
    assert_almost_equal(longitude[200, 160], -98.09, 2)

    longitude, latitude = grid.get_point_longitude_latitude(edges=True)
    assert latitude.shape == (401, 321)
    assert longitude.shape == (401, 321)
    assert_almost_equal(latitude[200, 160], 36.74, 2)
    assert_almost_equal(longitude[200, 160], -98.10, 2)<|MERGE_RESOLUTION|>--- conflicted
+++ resolved
@@ -89,14 +89,11 @@
     ds = grid.to_xarray()
 
     lon, lat = grid.get_point_longitude_latitude()
+    lon, lat = grid.get_point_longitude_latitude()
     time = np.array([netCDF4.num2date(grid.time["data"][0], grid.time["units"])])
 
     # Check dimensions
-<<<<<<< HEAD
     assert ds.sizes == {"time": 1, "z": 2, "y": 400, "x": 320, "nradar": 1}
-=======
-    assert ds.dims == {"time": 1, "z": 2, "y": 400, "x": 320, "nradar": 1}
->>>>>>> cbe4fb75
 
     # Check coordinate data
     assert np.array_equal(ds.x.data, grid.x["data"])
